--- conflicted
+++ resolved
@@ -72,15 +72,9 @@
 	}
 
 	token := jwt.NewWithClaims(jwt.SigningMethodES256, jwt.MapClaims{
-<<<<<<< HEAD
 		"aud": subURL.Scheme + "://" + subURL.Host,
 		"exp": time.Now().Add(time.Hour * 12).Unix(),
 		"sub": "mailto:" + subscriber,
-=======
-		"aud": fmt.Sprintf("%s://%s", subURL.Scheme, subURL.Host),
-		"exp": expiration.Unix(),
-		"sub": fmt.Sprintf("mailto:%s", subscriber),
->>>>>>> d56adf9d
 	})
 
 	// Decode the VAPID private key
